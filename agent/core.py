import numpy as np
import scipy.signal
from gym.spaces import Box, Discrete
from enum import Enum
import torch
import torch.nn as nn
from torch.distributions.normal import Normal
from torch.distributions.categorical import Categorical
import torch.nn.functional as F


class Actor(nn.Module):

    def _distribution(self, obs):
        raise NotImplementedError

    def _log_prob_from_distribution(self, pi, act):
        raise NotImplementedError

    def forward(self, obs, act=None):
        # Produce action distributions for given observations, and
        # optionally compute the log likelihood of given actions under
        # those distributions.
        pi = self._distribution(obs)
        logp_a = None
        if act is not None:
            logp_a = self._log_prob_from_distribution(pi, act)
        return pi, logp_a



def combined_shape(length, shape=None):
    if shape is None:
        return (length,)
    return (length, shape) if np.isscalar(shape) else (length, *shape)


def mlp(sizes, activation, output_activation=nn.Identity):
    layers = []
    for j in range(len(sizes)-1):
        act = activation if j < len(sizes)-2 else output_activation
        layers += [nn.Linear(sizes[j], sizes[j+1]), act()]
    return nn.Sequential(*layers)


def count_vars(module):
    return sum([np.prod(p.shape) for p in module.parameters()])


def discount_cumsum(x, discount):
    """
    magic from rllab for computing discounted cumulative sums of vectors.
    input:
        vector x,
        [x0,
         x1,
         x2]
    output:
        [x0 + discount * x1 + discount^2 * x2,
         x1 + discount * x2,
         x2]
    """
    return scipy.signal.lfilter([1], [1, float(-discount)], x[::-1], axis=0)[::-1]





class MLPCategoricalActor(Actor):

    def __init__(self, obs_dim, act_dim, hidden_sizes, activation):
        super().__init__()
        self.logits_net = mlp([obs_dim] + list(hidden_sizes) + [act_dim], activation)

    def _distribution(self, obs):
        logits = self.logits_net(obs)
        return Categorical(logits=logits)

    def _log_prob_from_distribution(self, pi, act):
        return pi.log_prob(act)

LOG_STD_MAX = 2
LOG_STD_MIN = -20

class MLPGaussianActor(Actor):

    def __init__(self,
                 obs_dim,
                 act_dim,
                 hidden_sizes,
                 activation,
                 **kwargs):
        super().__init__()


        # Initialize Gaussian Parameters and Network Architecture
        self.act_dim = act_dim
        self.base_net = mlp([obs_dim] + list(hidden_sizes), activation)
        self.corrections = logprob_corrections
        assert len(self.corrections) == act_dim
        self.mu_layer = nn.Linear(hidden_sizes[-1], act_dim)
        self.log_layer = nn.Linear(hidden_sizes[-1], pow(act_dim, dim_rand))
        self.has_masks = False
        if 'closed_mask' in kwargs:
            self.has_masks = True
            self.closed_mask = kwargs['closed_mask']
            assert 'half_open_mask' in kwargs and 'correction' in kwargs
            self.half_open_mask = kwargs['half_open_mask']
            self.closed_bound_correction = kwargs['correction']

    def _distribution(self, obs):
        mu = self.mu_layer(self.base_net(obs))
        log_std = self.log_layer(self.base_net(obs))
        std = torch.exp(torch.clamp(log_std, LOG_STD_MIN, LOG_STD_MAX))
        return Normal(mu, torch.reshape(std, (self.act_dim,)))

    def _log_prob_from_distribution(self, pi, act):
        # Last axis sum needed for Torch Distribution
        logp_pi = pi.log_prob(act).sum(axis=-1)

        # Make coordinate-wise adjustment to log prob
        if self.has_masks:
            # corr = -log(2 * (high - low)) is the non-action-dependent term
            # in the logp correction for closed interval action space dimensions
            corr = self.closed_bound_correction
            logp_pi += (2 * (act + F.softmax(-2 * act) + corr) * self.closed_mask).sum(axis=-1)
            logp_pi -= (act * self.half_open_mask).sum(axis=-1)
        return logp_pi


class MLPCritic(nn.Module):

    def __init__(self, obs_dim, hidden_sizes, activation):
        super().__init__()
        self.v_net = mlp([obs_dim] + list(hidden_sizes) + [1], activation)

    def forward(self, obs):
        return torch.squeeze(self.v_net(obs), -1) # Critical to ensure v has right shape.

def mask_constructor(action_space):
    action_limits = zip(action_space.low, action_space.high)
    low_open, high_open = lambda l: l == float('-inf'), lambda h: h == float('inf')
    closed_mask, open_above_mask, open_below_mask = [], [], []
    for low, high in action_limits:
        closed_func = lambda x: 2 * (x + F.softplus(-2 * x)) - np.log(2 * (high - low))
        # For two-sided limits, we need both limit bounds to calculate logp diff.
        # Function _log_prob_from_distribution needs correction in the form of:
        # 2 * (a + F.softplus(-2 * a)) - np.log(2 * (high - low))
        # Where a is (pre-squashed) action and high and low are action space bounds.
        # The second term here is supplied to the Actor as a 'correction' tensor in kwargs,
        # And a mask of fully closed action dimensions is passed to calculate first term.
        if not low_open(low) and not high_open(high):
            closed_mask += [1]
            open_above_mask += [0]
            open_below_mask += [0]
        # For one-sided limits, logp diff is always just -a, where a is the presquashed action.
        # The sum of the open_above and open_below masks is given to the Actor as mask
        # for this logp correction. Masks are kept separate for action-mapping purposes.
        elif not high_open(high) or not low_open(low):
            closed_mask += [0]
            open_above_mask += [1 if high_open(high) else 0]
            open_below_mask += [1 if low_open(low) else 0]
        # Fully open action dimensions require no action-mapping or logp correction.
        else
            closed_mask += [0]
            open_above_mask += [0]
            open_below_mask += [0]
    return torch.as_tensor(el) for el in [closed_mask, open_above_mask, open_below_mask]


class MLPActorCritic(nn.Module):


    def __init__(self,
                 observation_space,
                 action_space,
                 hidden_sizes=(64,64),
                 activation=nn.Tanh):
        super().__init__()

        obs_dim = observation_space.shape[0]


        # Gather action space limits, create lob prob correction funcs, use Gaussian Actor
        # if action space is Box
        if isinstance(action_space, Box):
            self.is_discrete = False
            err_str = "multidimensional action space shape not supported by MLPGaussianActor"
            assert len(action_space.shape) == 1, err_str

            # Get action space bounds and masks specifying closed and half-open dims
            self.lows, self.highs = np.array(action_space.low), np.array(action_space.high)
<<<<<<< HEAD
            self.lows = np.nan_to_num(self.lows, neginf=0, posinf=0)
            self.highs = np.nan_to_num(self.highs, neginf=0, posinf=0)
=======
            self.lows = torch.as_tensor(np.nan_to_num(self.lows, neginf=0, posinf=0)) 
            self.highs = torch.as_tensor(np.nan_to_num(self.highs, neginf=0, posinf=0))
>>>>>>> f75fe3fc
            self.closed, self.open_above, self.open_below = mask_constructor(action_space)

            # Build Policy (pass in corrections to log probs as lambdas taking action)
            self.pi = MLPGaussianActor(obs_dim,
                                       action_space.shape[0],
                                       hidden_sizes,
                                       activation,
                                       {'closed_mask': self.closed,
                                       'half_open_mask': self.open_above + self.open_below,
                                       'correction': -torch.log(2 * (self.highs - self.lows))})

        # Use Categorical Actor if action space is Discrete
        elif isinstance(action_space, Discrete):
            self.is_discrete = True
            self.pi = MLPCategoricalActor(obs_dim, action_space.n, hidden_sizes, activation)

        # build value function
        self.v  = MLPCritic(obs_dim, hidden_sizes, activation)

    def step(self, obs, deterministic=False):
        with torch.no_grad():
            pi = self.pi._distribution(obs)
            if deterministic and not self.is_discrete:
                a = pi.mean
            elif deterministic and self.is_discrete:
                values = pi.enumerate_support()
                a = values[torch.argmax(torch.tensor([pi.log_prob(act) for act in values]))]
            else:
                a = pi.sample()
            logp_a = self.pi._log_prob_from_distribution(pi, a)
            if not self.is_discrete:
                # Map actions to squashed action space using masks generated in __init__.
                lows, highs = self.lows, self.highs
                a = a + self.closed * (-a + lows + (highs - lows) * (tanh(a) + 1) / 2)
                a = a + self.open_above * (-a + lows + np.exp(a))
                a = a + self.open_below * (-a + highs - np.exp(a))
            v = self.v(obs)
        return np.array(a), v.numpy(), logp_a.numpy()

    def act(self, obs):
        return self.step(obs, deterministic=True)[0]<|MERGE_RESOLUTION|>--- conflicted
+++ resolved
@@ -190,13 +190,8 @@
 
             # Get action space bounds and masks specifying closed and half-open dims
             self.lows, self.highs = np.array(action_space.low), np.array(action_space.high)
-<<<<<<< HEAD
-            self.lows = np.nan_to_num(self.lows, neginf=0, posinf=0)
-            self.highs = np.nan_to_num(self.highs, neginf=0, posinf=0)
-=======
-            self.lows = torch.as_tensor(np.nan_to_num(self.lows, neginf=0, posinf=0)) 
+            self.lows = torch.as_tensor(np.nan_to_num(self.lows, neginf=0, posinf=0))
             self.highs = torch.as_tensor(np.nan_to_num(self.highs, neginf=0, posinf=0))
->>>>>>> f75fe3fc
             self.closed, self.open_above, self.open_below = mask_constructor(action_space)
 
             # Build Policy (pass in corrections to log probs as lambdas taking action)
